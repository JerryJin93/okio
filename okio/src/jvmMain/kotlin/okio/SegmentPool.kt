--- conflicted
+++ resolved
@@ -125,15 +125,7 @@
     segment.pos = 0
     segment.limit = firstLimit + Segment.SIZE
 
-<<<<<<< HEAD
-    // Not to recycle the segment when CAS operation fails.
-    // If we lost a race with another operation, don't recycle this segment.
-    if (!firstRef.compareAndSet(first, segment)) {
-      segment.next = null // Don't leak a reference in the pool either!
-    }
-=======
     firstRef.set(segment)
->>>>>>> a1293c9a
   }
 
   /**
